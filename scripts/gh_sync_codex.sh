#!/usr/bin/env bash
# gh_sync_codex.sh - ensure Codex preferences/context overlays reference shared Artagon defaults.

set -euo pipefail

MODE="ensure"
QUIET=false
ROOT_DIR="$(git rev-parse --show-toplevel 2>/dev/null || pwd)"

usage() {
  cat <<'USAGE'
Usage: scripts/gh_sync_codex.sh [--ensure|--check] [--quiet]

Ensures the repository exposes shared Codex preferences while allowing
project-specific overlays.

Options:
  --ensure       (default) create/update symlinks and stub overlays as needed
  --check        verify structure only; fail if invariants are broken
  -q, --quiet    suppress informational output
  -h, --help     show this message
USAGE
}

log() {
  $QUIET || printf '%s
' "$1"
}

warn() {
  >&2 printf 'WARN: %s
' "$1"
}

err() {
  >&2 printf 'ERROR: %s
' "$1"
}

while [[ $# -gt 0 ]]; do
  case "$1" in
    --ensure)
      MODE="ensure"
      ;;
    --check)
      MODE="check"
      ;;
    -q|--quiet)
      QUIET=true
      ;;
    -h|--help)
      usage
      exit 0
      ;;
    *)
      usage
      exit 1
      ;;
  esac
  shift
done

cd "$ROOT_DIR"

resolve_shared_target() {
<<<<<<< HEAD
  if [[ -d .common/artagon-common/.agents-codex ]]; then
    SHARED_DIR=".common/artagon-common/.agents-codex"
    SHARED_LINK="../.common/artagon-common/.agents-codex"
    return 0
  elif [[ -d .agents-codex ]]; then
    SHARED_DIR=".agents-codex"
    SHARED_LINK="../.agents-codex"
=======
  if [[ -d .common/artagon-common/.agents/codex ]]; then
    _SHARED_DIR=".common/artagon-common/.agents/codex"
    SHARED_LINK="../.common/artagon-common/.agents/codex"
    return 0
  elif [[ -d .agents/codex ]]; then
    _SHARED_DIR=".agents/codex"
    SHARED_LINK="../.agents/codex"
>>>>>>> f9e0949a
    return 0
  fi
  _SHARED_DIR=""
  SHARED_LINK=""
  return 1
}

ensure_symlink() {
  local target="$1"
  local link="$2"
  if [[ -L "$link" ]]; then
    ln -snf "$target" "$link"
  elif [[ -e "$link" ]]; then
    rm -rf "$link"
    ln -snf "$target" "$link"
  else
    ln -snf "$target" "$link"
  fi
}

ensure_overlay_file() {
  local file="$1"
  local shared_ref="$2"
  if [[ -L "$file" ]]; then
    rm -f "$file"
  fi
  if [[ ! -f "$file" ]]; then
    cat <<EOF > "$file"
# Project Codex $(basename "${file%.*}")

> Base guidance: see [shared/$(basename "$shared_ref")]($shared_ref)

## Project-specific notes
- Document local policies here.
EOF
  fi
}

check_contains_shared() {
  local file="$1"
  local ref="$2"
  if [[ ! -f "$file" ]]; then
    err "Missing overlay file: $file"
    return 1
  fi
  if ! grep -q "$ref" "$file"; then
    err "Overlay $file must reference $ref"
    return 1
  fi
  return 0
}

run_ensure() {
  if ! resolve_shared_target; then
    warn "Shared Codex preferences not found (.common/artagon-common/.agents/codex or .agents/codex)"
    return 0
  fi

  mkdir -p codex .codex
  ensure_symlink "$SHARED_LINK" "codex/shared"
  ensure_overlay_file "codex/preferences.md" "shared/preferences.md"
  ensure_overlay_file "codex/project-context.md" "shared/project-context.md"
  ensure_symlink "../codex/preferences.md" ".codex/preferences.md"
  ensure_symlink "../codex/project-context.md" ".codex/project-context.md"

  log "Codex shared references synchronized"
}

run_check() {
  local status=0
  if ! resolve_shared_target; then
    warn "Shared Codex preferences not found (.common/artagon-common/.agents/codex or .agents/codex)"
    return 0
  fi

  if [[ ! -L codex/shared ]]; then
    err "codex/shared must be a symlink"
    status=1
  fi

  check_contains_shared "codex/preferences.md" "shared/preferences.md" || status=1
  check_contains_shared "codex/project-context.md" "shared/project-context.md" || status=1

  if [[ ! -L .codex/preferences.md ]] || [[ "$(readlink .codex/preferences.md 2>/dev/null)" != "../codex/preferences.md" ]]; then
    err ".codex/preferences.md must symlink to ../codex/preferences.md"
    status=1
  fi
  if [[ ! -L .codex/project-context.md ]] || [[ "$(readlink .codex/project-context.md 2>/dev/null)" != "../codex/project-context.md" ]]; then
    err ".codex/project-context.md must symlink to ../codex/project-context.md"
    status=1
  fi

  return $status
}

if [[ "$MODE" == "ensure" ]]; then
  run_ensure
fi

if ! run_check; then
  exit 1
fi

exit 0<|MERGE_RESOLUTION|>--- conflicted
+++ resolved
@@ -63,23 +63,13 @@
 cd "$ROOT_DIR"
 
 resolve_shared_target() {
-<<<<<<< HEAD
   if [[ -d .common/artagon-common/.agents-codex ]]; then
-    SHARED_DIR=".common/artagon-common/.agents-codex"
+    _SHARED_DIR=".common/artagon-common/.agents-codex"
     SHARED_LINK="../.common/artagon-common/.agents-codex"
     return 0
   elif [[ -d .agents-codex ]]; then
-    SHARED_DIR=".agents-codex"
+    _SHARED_DIR=".agents-codex"
     SHARED_LINK="../.agents-codex"
-=======
-  if [[ -d .common/artagon-common/.agents/codex ]]; then
-    _SHARED_DIR=".common/artagon-common/.agents/codex"
-    SHARED_LINK="../.common/artagon-common/.agents/codex"
-    return 0
-  elif [[ -d .agents/codex ]]; then
-    _SHARED_DIR=".agents/codex"
-    SHARED_LINK="../.agents/codex"
->>>>>>> f9e0949a
     return 0
   fi
   _SHARED_DIR=""
